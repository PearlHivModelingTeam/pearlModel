--- conflicted
+++ resolved
@@ -45,7 +45,6 @@
         return len(bins) - 2
 
     # record bmi group at art_initiation
-<<<<<<< HEAD
     if 'init_bmi_group' in population_dataframe.columns:
         population_dataframe = population_dataframe.drop(columns = ['init_bmi_group'])
     # population_dataframe = population_dataframe.compute()
@@ -79,52 +78,5 @@
     
     dm_final_output = dm_final_output.reset_index(name = 'n')
     
-=======
-    if "init_bmi_group" in population_dataframe.columns:
-        population_dataframe = population_dataframe.drop(columns=["init_bmi_group"])
-    population_dataframe = population_dataframe.compute()
-
-    pre_art_bmi_bins = [0, 18.5, 19, 20, 21, 22, 23, 24, 25, 26, 27, 28, 29, 30, float("inf")]
-    population_dataframe["init_bmi_group"] = pd.cut(
-        population_dataframe["pre_art_bmi"], labels=False, bins=pre_art_bmi_bins, right=False
-    ).astype("int8")
-
-    dm_final_output = (
-        population_dataframe.groupby(
-            [
-                "group",
-                "replication",
-                "bmiInt_scenario",
-                "h1yy",
-                "init_bmi_group",
-                "bmiInt_eligible",
-                "bmiInt_received",
-                "bmiInt_impacted",
-                "dm",
-                "t_dm",
-                "year_died",
-            ]
-        )
-        .size()
-        .reset_index(name="n")
-        .astype(
-            {
-                "group": "str",
-                "replication": "int8",
-                "bmiInt_scenario": "int8",
-                "h1yy": "int16",
-                "init_bmi_group": "int8",
-                "bmiInt_eligible": "bool",
-                "bmiInt_received": "bool",
-                "bmiInt_impacted": "bool",
-                "dm": "bool",
-                "t_dm": "int16",
-                "year_died": "int16",
-                "n": "int32",
-            }
-        )
-    )
-
->>>>>>> 43ea36b4
     dm_final_output.to_parquet(out_dir / "bmi_cat_final_output.parquet")
     # dm_final_output.to_csv(out_dir / "bmi_cat_final_output.csv")